--- conflicted
+++ resolved
@@ -79,11 +79,7 @@
     std::string msg =
         absl::StrFormat("failed to open file '%s' for reading", manifest_file);
     if (errno) {
-<<<<<<< HEAD
-      status_ = ErrnoToCanonicalStatus(errno, '%s', msg);
-=======
       status_ = ErrnoToCanonicalStatus(errno, "%s", msg);
->>>>>>> ca84d3dd
     } else {
       status_ = absl::UnknownError(msg);
     }
